--- conflicted
+++ resolved
@@ -674,7 +674,6 @@
 end
 
 function PhiTimesWindowF_multipole(
-<<<<<<< HEAD
     s1, s, phi::Function, windowf::WindowF;
     L::Int=0, alg::Symbol=:lobatto,
     N_lob::Int=100, N_trap::Int=200,
@@ -711,52 +710,9 @@
         orig_fs = orig_f.(μs)
         trapz(μs, orig_fs)
 
-    else
-        throw(AssertionError("how the hell did you arrive here?"))
-    end
-
-    return int / enhancer
-=======
-     s1, s, phi::Function, windowf::WindowF;
-     L::Int=0, alg::Symbol=:lobatto,
-     N_lob::Int=100, N_trap::Int=200,
-     atol_quad::Float64=0.0, rtol_quad::Float64=1e-2,
-     enhancer::Float64=1e6,
-     kwargs...)
-
-     @assert alg ∈ VALID_INTEGRATION_ALGORITHM ":$alg is not a valid Symbol for \"alg\"; they are: \n\t" *
-          "$(":".*string.(VALID_INTEGRATION_ALGORITHM) .* vcat([" , " for i in 1:length(VALID_INTEGRATION_ALGORITHM)-1], " .")... )"
-
-     @assert N_trap > 2 "N_trap must be >2,  N_trap = $N_trap is not!"
-     @assert N_lob > 2 "N_lob must be >2,  N_lob = $N_lob is not!"
-     @assert atol_quad ≥ 0.0 "atol_quad must be ≥ 0.0,  atol_quad = $atol_quad is not!"
-     @assert rtol_quad ≥ 0.0 "rtol_trap must be ≥ 0.0,  rtol_quad = $rtol_quad is not!"
-     @assert L ≥ 0 "L must be ≥ 0, L = $L is not!"
-
-
-     orig_f(μ) = enhancer * PhiTimesWindowF(s1, s, μ, phi, windowf) * Pl(μ, L)
-
-     int = if alg == :lobatto
-          xs, ws = gausslobatto(N_lob)
-          dot(ws, orig_f.(xs))
-
-     elseif alg == :quad
-          quadgk(μ -> orig_f(μ), -1.0, 1.0; atol=atol_quad, rtol=rtol_quad)[1]
-
-     elseif alg == :trap
-          μs = union(
-               range(-1.0, -0.98, length=Int(ceil(N_trap / 3) + 1)),
-               range(-0.98, 0.98, length=Int(ceil(N_trap / 3) + 1)),
-               range(0.98, 1.0, length=Int(ceil(N_trap / 3) + 1))
-          )
-          #μs = range(-1.0 + 1e-6, 1.0 - 1e-6, length=N_trap)
-          orig_fs = orig_f.(μs)
-          trapz(μs, orig_fs)
-
      else
           throw(AssertionError("how did you arrive here?"))
      end
 
-     return int / enhancer
->>>>>>> f428f0ef
+    return int / enhancer
 end