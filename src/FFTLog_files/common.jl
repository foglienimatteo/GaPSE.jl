--- conflicted
+++ resolved
@@ -76,32 +76,19 @@
 It is not assumed that the spacing is the same in the two edges of the data.
 """
 function _logextrap(x::Vector, n_extrap_low::Int, n_extrap_high::Int)
-<<<<<<< HEAD
-    d_ln_x_low = x[2] / x[1] > 0 ? log(x[2] / x[1]) : log(x[3] / x[2])
-    d_ln_x_high = reverse(x)[1] / reverse(x)[2] > 0 ? log(reverse(x)[1] / reverse(x)[2]) : log(reverse(x)[2] / reverse(x)[3])
-    X = x
+    d_ln_x_low = real(x[2] / x[1]) > 0 ? log(real(x[2] / x[1])) : log(real(x[3] / x[2]))
+    d_ln_x_high = real(reverse(x)[1] / reverse(x)[2]) > 0 ? log(real(reverse(x)[1] / reverse(x)[2])) : log(real(reverse(x)[2] / reverse(x)[3]))
+    X = all(imag.(x) .≈ 0.0) ? x : imag.(x)
+
+    x_begin = all(imag.(x) .≈ 0.0) ? x[1] : imag.(x[1])
+    x_end = all(imag.(x) .≈ 0.0) ? last(x) : imag.(last(x))
     if n_extrap_low != 0
-        X = vcat(x[1] .* exp.(d_ln_x_low .* Array(-n_extrap_low:-1)), X)
+        X = vcat(x_begin .* exp.(d_ln_x_low .* Array(-n_extrap_low:-1)), X)
     end
     if n_extrap_high != 0
-        X = vcat(X, last(x) .* exp.(d_ln_x_high .* Array(1:n_extrap_high)))
+        X = vcat(X, x_end .* exp.(d_ln_x_high .* Array(1:n_extrap_high)))
     end
-    return X
-=======
-     d_ln_x_low = real(x[2] / x[1]) > 0 ? log(real(x[2] / x[1])) : log(real(x[3] / x[2]))
-     d_ln_x_high = real(reverse(x)[1] / reverse(x)[2]) > 0 ? log(real(reverse(x)[1] / reverse(x)[2])) : log(real(reverse(x)[2] / reverse(x)[3]))
-     X = all(imag.(x) .≈ 0.0) ? x : imag.(x)
-
-     x_begin = all(imag.(x) .≈ 0.0) ? x[1] : imag.(x[1])
-     x_end = all(imag.(x) .≈ 0.0) ? last(x) : imag.(last(x))
-     if n_extrap_low != 0
-          X = vcat(x_begin .* exp.(d_ln_x_low .* Array(-n_extrap_low:-1)), X)
-     end
-     if n_extrap_high != 0
-          X = vcat(X, x_end .* exp.(d_ln_x_high .* Array(1:n_extrap_high)))
-     end
-     return all(imag.(x) .≈ 0.0) ? X : im .* X
->>>>>>> f428f0ef
+    return all(imag.(x) .≈ 0.0) ? X : im .* X
 end
 
 #=
