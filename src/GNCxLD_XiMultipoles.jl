--- conflicted
+++ resolved
@@ -146,7 +146,6 @@
 
 
 function ξ_GNCxLD_multipole(
-<<<<<<< HEAD
     s1, s, effect::Function, cosmo::Cosmology;
     L::Int=0, alg::Symbol=:lobatto,
     use_windows::Bool=true,
@@ -189,60 +188,11 @@
         orig_fs = orig_f.(μs)
         trapz(μs, orig_fs)
 
-    else
-        throw(AssertionError("how the hell did you arrive here?"))
-    end
-
-    return int / enhancer
-=======
-     s1, s, effect::Function, cosmo::Cosmology;
-     L::Int=0, alg::Symbol=:lobatto,
-     use_windows::Bool=true,
-     N_lob::Int=100, N_trap::Int=200,
-     atol_quad::Float64=0.0, rtol_quad::Float64=1e-2,
-     enhancer::Float64=1e6,
-     kwargs...)
-
-     error = "$(string(effect)) is not a valid GR effect function for galaxy number counts.\n" *
-             "Valid GR effect functions for galaxy number counts are the following:\n" *
-             string(string.(VEC_ξs_GNCxLD) .* " , "...)
-     @assert (effect ∈ VEC_ξs_GNCxLD) error
-     @assert alg ∈ VALID_INTEGRATION_ALGORITHM ":$alg is not a valid Symbol for \"alg\"; they are: \n\t" *
-                                               "$(":".*string.(VALID_INTEGRATION_ALGORITHM) .* vcat([" , " for i in 1:length(VALID_INTEGRATION_ALGORITHM)-1], " .")... )"
-
-     @assert N_trap > 2 "N_trap must be >2,  N_trap = $N_trap is not!"
-     @assert N_lob > 2 "N_lob must be >2,  N_lob = $N_lob is not!"
-     @assert atol_quad ≥ 0.0 "atol_quad must be ≥ 0.0,  atol_quad = $atol_quad is not!"
-     @assert rtol_quad ≥ 0.0 "rtol_trap must be ≥ 0.0,  rtol_quad = $rtol_quad is not!"
-     @assert L ≥ 0 "L must be ≥ 0, L = $L is not!"
-
-
-     orig_f(μ) = enhancer * integrand_ξ_GNCxLD_multipole(s1, s, μ, effect, cosmo;
-          L=L, use_windows=use_windows, kwargs...)
-
-     int = if alg == :lobatto
-          xs, ws = gausslobatto(N_lob)
-          dot(ws, orig_f.(xs))
-
-     elseif alg == :quad
-          quadgk(μ -> orig_f(μ), -1.0, 1.0; atol=atol_quad, rtol=rtol_quad)[1]
-
-     elseif alg == :trap
-          μs = union(
-               range(-1.0, -0.98, length=Int(ceil(N_trap / 3) + 1)),
-               range(-0.98, 0.98, length=Int(ceil(N_trap / 3) + 1)),
-               range(0.98, 1.0, length=Int(ceil(N_trap / 3) + 1))
-          )
-          #μs = range(-1.0 + 1e-6, 1.0 - 1e-6, length=N_trap)
-          orig_fs = orig_f.(μs)
-          trapz(μs, orig_fs)
-
      else
           throw(AssertionError("how did you arrive here?"))
      end
 
-     return int / enhancer
->>>>>>> f428f0ef
+    return int / enhancer
 end
 
 
@@ -489,7 +439,6 @@
 [`y`](@ref), [`s2`](@ref), [`GR_EFFECTS_GNCxLD`](@ref), [`GaPSE.VEC_ξs_GNCxLD`](@ref)
 """
 function map_ξ_GNCxLD_multipole(cosmo::Cosmology,
-<<<<<<< HEAD
     effect::Union{String,Function}, ss=nothing;
     s1=nothing, L::Int=0, alg::Symbol=:lobatto,
     N_lob::Int=100, N_trap::Int=50,
@@ -557,9 +506,9 @@
             trapz(μs, [orig_f(μ, s) for μ in μs]) / enhancer for s in v_ss
         ]
 
-    else
-        throw(AssertionError("how the hell did you arrive here?"))
-    end
+     else
+          throw(AssertionError("how did you arrive here?"))
+     end
 
     #=
     xis = pr ? begin
@@ -575,93 +524,6 @@
     (!sum_xi) && (pr) && println("\ntime needed for map_ξ_GNCxLD_multipole for $effect, L=$L " *
                                 "[in s] = $(@sprintf("%.5f", t2-t1)) \n")
     return (v_ss, xis)
-=======
-     effect::Union{String,Function}, ss=nothing;
-     s1=nothing, L::Int=0, alg::Symbol=:lobatto,
-     N_lob::Int=100, N_trap::Int=50,
-     atol_quad::Float64=0.0, rtol_quad::Float64=1e-2,
-     enhancer::Float64=1e6, N_log::Int=1000,
-     pr::Bool=true, sum_xi::Bool=false,
-     kwargs...)
-
-     @assert alg ∈ VALID_INTEGRATION_ALGORITHM ":$alg is not a valid Symbol for \"alg\"; they are: \n\t" *
-                                               "$(":".*string.(VALID_INTEGRATION_ALGORITHM) .* vcat([" , " for i in 1:length(VALID_INTEGRATION_ALGORITHM)-1], " .")... )"
-
-     @assert N_trap > 2 "N_trap must be >2,  N_trap = $N_trap is not!"
-     @assert N_lob > 2 "N_lob must be >2,  N_lob = $N_lob is not!"
-     @assert atol_quad ≥ 0.0 "atol_quad must be ≥ 0.0,  atol_quad = $atol_quad is not!"
-     @assert rtol_quad ≥ 0.0 "rtol_trap must be ≥ 0.0,  rtol_quad = $rtol_quad is not!"
-     @assert L ≥ 0 "L must be ≥ 0, L = $L is not!"
-
-     t1 = time()
-
-
-     s_1 = isnothing(s1) ? cosmo.s_eff : s1
-     v_ss = isnothing(ss) ? 10 .^ range(0, log10(2 * cosmo.s_max), length=N_log) : ss
-     xis = [0.0 for i in 1:length(v_ss)]
-
-     orig_f(μ, s) = enhancer * integrand_ξ_GNCxLD_multipole(s_1, s, μ, effect, cosmo;
-          L=L, kwargs...)
-
-     if alg == :lobatto
-          μs, ws = gausslobatto(N_lob)
-
-          global xis = pr ? begin
-               @showprogress "$effect, L=$L: " [
-                    dot(ws, [orig_f(μ, s) for μ in μs]) / enhancer for s in v_ss
-               ]
-          end : [
-               dot(ws, [orig_f(μ, s) for μ in μs]) / enhancer for s in v_ss
-          ]
-
-     elseif alg == :quad
-
-          global xis = pr ? begin
-               @showprogress "$effect, L=$L: " [
-                    quadgk(μ -> orig_f(μ, s), -1.0, 1.0;
-                         atol=atol_quad, rtol=rtol_quad)[1] / enhancer for s in v_ss
-               ]
-          end : [
-               quadgk(μ -> orig_f(μ, s), -1.0, 1.0;
-                    atol=atol_quad, rtol=rtol_quad)[1] / enhancer for s in v_ss
-          ]
-
-     elseif alg == :trap
-
-          μs = union(
-               range(-1.0, -0.98, length=Int(ceil(N_trap / 3) + 1)),
-               range(-0.98, 0.98, length=Int(ceil(N_trap / 3) + 1)),
-               range(0.98, 1.0, length=Int(ceil(N_trap / 3) + 1))
-          )
-          #μs = range(-1.0 + 1e-6, 1.0 - 1e-6, length=N_trap)
-
-          global xis = pr ? begin
-               @showprogress "$effect, L=$L: " [
-                    trapz(μs, [orig_f(μ, s) for μ in μs]) / enhancer for s in v_ss
-               ]
-          end : [
-               trapz(μs, [orig_f(μ, s) for μ in μs]) / enhancer for s in v_ss
-          ]
-
-     else
-          throw(AssertionError("how did you arrive here?"))
-     end
-
-     #=
-     xis = pr ? begin
-          @showprogress "$effect, L=$L: " [
-               ξ_GNCxLD_multipole(s_1, s, effect, cosmo; L=L, kwargs...) for s in v_ss
-          ]
-     end : [
-          ξ_GNCxLD_multipole(s_1, s, effect, cosmo; L=L, kwargs...) for s in v_ss
-     ]
-     =#
-
-     t2 = time()
-     (!sum_xi) && (pr) && println("\ntime needed for map_ξ_GNCxLD_multipole for $effect, L=$L " *
-                                  "[in s] = $(@sprintf("%.5f", t2-t1)) \n")
-     return (v_ss, xis)
->>>>>>> f428f0ef
 end
 
 
