--- conflicted
+++ resolved
@@ -19,7 +19,6 @@
 
 
 function integrand_ξ_GNC_Newtonian_Lensing(
-<<<<<<< HEAD
     IP::Point, P1::Point, P2::Point, y, cosmo::Cosmology; 
     Δχ_min::Float64=1e-1, b1=nothing, b2=nothing, s_b1=nothing, s_b2=nothing, 
     𝑓_evo1=nothing, 𝑓_evo2=nothing, s_lim=nothing,
@@ -68,55 +67,6 @@
         #return - 2.0 / 3.0 * common * χ2 * f_s1 * cosmo.tools.σ_2^2
         return -common * s1 * (f_s1 + 5 * b_s1) * cosmo.tools.σ_0 / 5.0
     end
-=======
-     IP::Point, P1::Point, P2::Point,
-     y, cosmo::Cosmology; Δχ_min::Float64=1e-1,
-     obs::Union{Bool,Symbol}=:noobsvel)
-
-     s1, D_s1, f_s1 = P1.comdist, P1.D, P1.f
-     s2 = P2.comdist
-     χ2, D2, a2 = IP.comdist, IP.D, IP.a
-     s_b_s2 = cosmo.params.s_b
-     b_s1 = cosmo.params.b
-     Ω_M0 = cosmo.params.Ω_M0
-
-     Δχ2_square = s1^2 + χ2^2 - 2 * s1 * χ2 * y
-     Δχ2 = Δχ2_square > 0 ? √(Δχ2_square) : 0
-
-     common = D_s1 * ℋ0^2 * Ω_M0 * D2 * (χ2 - s2) * (5 * s_b_s2 - 2) / (a2 * s2)
-
-     if Δχ2 ≥ Δχ_min
-          new_J00 = 1 / 5 * (f_s1 * χ2 * (3 * y^2 - 1) - 3 * y * s1 * f_s1 - 5 * y * s1 * b_s1)
-          new_J02 = 1 / (14 * Δχ2^2) * (
-               7 * s1 * b_s1 * (-2 * χ2^2 * y + χ2 * s1 * (y^2 + 3) - 2 * y * s1^2) +
-               f_s1 * (
-                    4 * χ2^3 * (3 * y^2 - 1) - 2 * χ2^2 * y * s1 * (3 * y^2 + 8)
-                    +
-                    χ2 * s1^2 * (9 * y^2 + 11) - 6 * y * s1^3
-               )
-          )
-          new_J04 = 3 / (70 * Δχ2^4) * f_s1 * (
-                         χ2^5 * (6 * y^2 - 2) + 6 * χ2^4 * y * s1 * (y^2 - 3)
-                         -
-                         χ2^3 * s1^2 * (y^4 + 12 * y^2 - 21)
-                         +
-                         2 * χ2^2 * y * s1^3 * (y^2 + 3) - 12 * χ2 * s1^4
-                         +
-                         4 * y * s1^5
-                    )
-
-          I00 = cosmo.tools.I00(Δχ2)
-          I20 = cosmo.tools.I20(Δχ2)
-          I40 = cosmo.tools.I40(Δχ2)
-
-          return common * (new_J00 * I00 + new_J02 * I20 + new_J04 * I40)
-
-     else
-          #return - 2.0 / 3.0 * Δχ2 * f(Δχ2) * D(Δχ2) * cosmo.tools.σ_2^2.0
-          #return - 2.0 / 3.0 * common * χ2 * f_s1 * cosmo.tools.σ_2^2
-          return -common * s1 * (f_s1 + 5 * b_s1) * cosmo.tools.σ_0 / 5.0
-     end
->>>>>>> f428f0ef
 end
 
 
@@ -357,7 +307,6 @@
 
 
 function ξ_GNC_Newtonian_Lensing(s1, s2, y, cosmo::Cosmology;
-<<<<<<< HEAD
     en::Float64=1e6, N_χs::Int=100, suit_sampling::Bool=true,
     kwargs...)
 
@@ -380,7 +329,7 @@
             frac_middle=frac_middle, N=N_χs, ass=false
             )
         else
-            throw(AssertionError("how the hell did you arrived here?"))
+            throw(AssertionError("how did you arrived here?"))
         end
     end
 
@@ -393,43 +342,6 @@
     ]
 
     return trapz(χ2s, int_ξs) / en
-=======
-     en::Float64=1e6, N_χs::Int=100, Δχ_min::Float64=1e-1,
-     obs::Union{Bool,Symbol}=:noobsvel, suit_sampling::Bool=true)
-
-     STARTING = 0.0
-     frac_begin, frac_middle, FRAC_s = 0.6, 0.6, 0.10
-
-     χ2s = if suit_sampling == false
-          s2 .* range(STARTING, 1.0, length=N_χs)
-     else
-          if s2 < (1.0 - FRAC_s) * s1
-               s2 .* range(STARTING, 1.0, length=N_χs)
-
-          elseif (1.0 - FRAC_s) * s1 ≤ s2 ≤ (1.0 + FRAC_s) * s1
-               GaPSE.sample_subdivision_begin(STARTING, (1.0 - FRAC_s) * s1, s2;
-                    frac_begin=frac_begin, N=N_χs, ass=false)
-
-          elseif (1.0 + FRAC_s) * s1 < s2
-               GaPSE.sample_subdivision_middle(
-                    STARTING, (1.0 - FRAC_s) * s1, (1.0 + FRAC_s) * s1, s2;
-                    frac_middle=frac_middle, N=N_χs, ass=false
-               )
-          else
-               throw(AssertionError("how did you arrived here?"))
-          end
-     end
-
-     P1, P2 = GaPSE.Point(s1, cosmo), GaPSE.Point(s2, cosmo)
-     IPs = [GaPSE.Point(x, cosmo) for x in χ2s]
-
-     int_ξs = [
-          en * GaPSE.integrand_ξ_GNC_Newtonian_Lensing(IP, P1, P2, y, cosmo; obs=obs, Δχ_min=Δχ_min)
-          for IP in IPs
-     ]
-
-     return trapz(χ2s, int_ξs) / en
->>>>>>> f428f0ef
 end
 
 
@@ -590,7 +502,6 @@
 
 ## Keyword Arguments
 
-<<<<<<< HEAD
 - `b1=nothing`, `s_b1=nothing`, `𝑓_evo1=nothing` and `b2=nothing`, `s_b2=nothing`, `𝑓_evo2=nothing`:
   galaxy, magnification and evolutionary biases respectively for the first and the second effect 
   computed in this TPCF:
@@ -611,14 +522,6 @@
           \\frac{\\dot{\\mathcal{H}}}{\\mathcal{H}_0^2} - \\mathit{f}_{\\mathrm{evo}} \\; .
   ```
   If `nothing`, the default value stored in `cosmo` will be considered.
-=======
-- `obs::Union{Bool,Symbol} = :noobsvel` : do you want to consider the observer terms in the computation of the 
-  chosen GNC TPCF effect?
-  - `:yes` or `true` -> all the observer terms will be considered;
-  - `:no` or `false` -> no observer term will be taken into account;
-  - `:noobsvel` -> the observer terms related to the observer velocity (that you can find in the CF concerning Doppler)
-    will be neglected, the other ones will be taken into account.
->>>>>>> f428f0ef
 
 - `en::Float64 = 1e6`: just a float number used in order to deal better 
   with small numbers;
